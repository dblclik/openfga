# OpenFGA

[![Go Reference](https://pkg.go.dev/badge/github.com/openfga/openfga.svg)](https://pkg.go.dev/github.com/openfga/openfga)
![GitHub release (latest SemVer)](https://img.shields.io/github/v/release/openfga/openfga?sort=semver&color=green)
[![Container Image](https://img.shields.io/github/v/release/openfga/openfga?color=blueviolet&label=container&logo=docker "Container Image")](https://hub.docker.com/r/openfga/openfga/tags)
![Downloads](https://img.shields.io/github/downloads/openfga/openfga/total.svg?style=flat&color=lightgrey)  <!-- render new line with double space here -->  
[![License](https://img.shields.io/badge/License-Apache_2.0-blue.svg)](./LICENSE)
![Codecov](https://img.shields.io/codecov/c/github/openfga/openfga)
[![Go Report](https://goreportcard.com/badge/github.com/openfga/openfga)](https://goreportcard.com/report/github.com/openfga/openfga)
![Snyk Vulnerabilities for GitHub Repo](https://img.shields.io/snyk/vulnerabilities/github/openfga/openfga?color=orange)  <!-- render new line with double space here -->  
[![Discord Server](https://img.shields.io/discord/759188666072825867?color=7289da&logo=discord "Discord Server")](https://discord.com/channels/759188666072825867/930524706854031421)
[![Twitter](https://img.shields.io/twitter/follow/openfga?color=%23179CF0&logo=twitter&style=flat-square "@openfga on Twitter")](https://twitter.com/openfga)

A high-performance and flexible authorization/permission engine built for developers and inspired by [Google Zanzibar](https://research.google/pubs/pub48190/).

OpenFGA is designed to make it easy for developers to model their application permissions and add and integrate fine-grained authorization into their applications.

# Getting Started

The following section aims to help you get started quickly. Please look at our official [documentation](https://openfga.dev/) for in-depth information.

## Setup and Installation

> ℹ️ The following sections setup an OpenFGA server using the default configuration values. These are for rapid development and not for a production environment.
>
> For more information on how to configure the OpenFGA server, please take a look at our official documentation on [Configuring OpenFGA](https://openfga.dev/docs/getting-started/setup-openfga#configuring-the-server) or our [Production Checklist](https://openfga.dev/docs/getting-started/setup-openfga#production-checklist).

### Docker

OpenFGA is available on [Dockerhub](https://hub.docker.com/r/openfga/openfga), so you can quickly start it using the in-memory datastore by running the following commands:

```bash
docker pull openfga/openfga
docker run -p 8080:8080 openfga/openfga run
```

### Docker Compose

[`docker-compose.yaml`](./docker-compose.yaml) provides an example of how to launch OpenFGA using `docker compose`. It launches PostgreSQL too, but it's not wired up to use it as a storage engine yet.

1. First, either clone this repo or curl the `docker-compose.yaml` file with the following command:

   ```bash
   curl -LO https://openfga.dev/docker-compose.yaml
   ```

2. Then, run the following command:

   ```bash
   docker compose up openfga
   ```

### Pre-compiled Binaries

Download your platform's [latest release](https://github.com/openfga/openfga/releases/latest) and extract it. Then run the binary
with the command:

```bash
./bin/openfga run
```

### Building from Source

There are two recommended options for building OpenFGA from source code:

#### Building from source with `go install`

> Make sure you have Go 1.18 or later installed. See the [Go downloads](https://go.dev/dl/) page.

You can install from source using Go modules:

1. First, make sure `$GOBIN` is on your shell `$PATH`:

   ```bash
   export PATH=$PATH:$(go env GOBIN)
   ```

2. Then use the install command:

   ```bash
   go install github.com/openfga/openfga/cmd/openfga
   ```

3. Run the server with:

   ```bash
   ./openfga run
   ```

#### Building from source with `go build`

Alternatively you can build OpenFGA by cloning the project from this Github repo, and then building it with the `go build` command:

1. Clone the repo to a local directory, and navigate to that directory:

   ```bash
   git clone https://github.com/openfga/openfga.git && cd openfga
   ```

2. Then use the build command:

   ```bash
   go build cmd/openfga/openfga.go
   ```

3. Run the server with:

   ```bash
   ./openfga run
   ```

### Running with Postgres

This section assumes that you have cloned the repository.

To run OpenFGA with the Postgres datastore engine, simply run the following commands:

```bash
docker compose up -d postgres
make run-postgres
```
<<<<<<< HEAD
The first command will start a Postgres container. The second command will apply any needed migrations to the Postgres
instance to get to the latest version, and then start the OpenFGA server.
=======

This should start a Postgres container, run database schema migrations, and start the OpenFGA server.
>>>>>>> 38b7ddf9

When you are done you can stop the Postgres container with:

```bash
docker compose down
```

## Verifying the Installation

Now that you have [Set up and Installed](#setup-and-installation) OpenFGA, you can test your installation by [creating an OpenFGA Store](https://openfga.dev/docs/getting-started/create-store).

```bash
curl -X POST 'localhost:8080/stores' \
--header 'Content-Type: application/json' \
--data-raw '{
    "name": "openfga-demo"
}'
```

If everything is running correctly, you should get a response with information about the newly created store, for example:

```json
{
  "id": "01G3EMTKQRKJ93PFVDA1SJHWD2",
  "name": "openfga-demo",
  "created_at": "2022-05-19T17:11:12.888680Z",
  "updated_at": "2022-05-19T17:11:12.888680Z"
}
```

## Next Steps

Take a look at examples of how to:

- [Write an Authorization Model](https://openfga.dev/api/service#/Authorization%20Models/WriteAuthorizationModel)
- [Write Relationship Tuples](https://openfga.dev/api/service#/Relationship%20Tuples/Write)
- [Perform Authorization Checks](https://openfga.dev/api/service#/Relationship%20Queries/Check)
- [Add Authentication to your OpenFGA server](https://openfga.dev/docs/getting-started/setup-openfga#configuring-authentication)

Don't hesitate to browse the official [Documentation](https://openfga.dev/), [API Reference](https://openfga.dev/api/service).

# Production Readiness

The core [OpenFGA](https://github.com/openfga/openfga) service has been in use by [Auth0 FGA](https://fga.dev) in production since December 2021.

OpenFGA's PostgreSQL Storage Adapter was purposely built for OpenFGA and does not have production usage yet.

The OpenFGA team will do its best to address all production issues with high priority.

# Contributing

See [CONTRIBUTING](https://github.com/openfga/.github/blob/main/CONTRIBUTING.md).

[doc]: https://openfga.dev/docs
[config-doc]: https://openfga.dev/docs/getting-started/setup-openfga
[api]: https://openfga.dev/api/service
[prod-checklist]: https://openfga.dev/docs/getting-started/setup-openfga#production-checklist<|MERGE_RESOLUTION|>--- conflicted
+++ resolved
@@ -119,13 +119,8 @@
 docker compose up -d postgres
 make run-postgres
 ```
-<<<<<<< HEAD
 The first command will start a Postgres container. The second command will apply any needed migrations to the Postgres
 instance to get to the latest version, and then start the OpenFGA server.
-=======
-
-This should start a Postgres container, run database schema migrations, and start the OpenFGA server.
->>>>>>> 38b7ddf9
 
 When you are done you can stop the Postgres container with:
 
