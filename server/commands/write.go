package commands

import (
	"context"
	"errors"

	"github.com/openfga/openfga/pkg/logger"
	tupleUtils "github.com/openfga/openfga/pkg/tuple"
	"github.com/openfga/openfga/pkg/utils"
	serverErrors "github.com/openfga/openfga/server/errors"
	"github.com/openfga/openfga/server/validation"
	"github.com/openfga/openfga/storage"
	openfgapb "go.buf.build/openfga/go/openfga/api/openfga/v1"
	"go.opentelemetry.io/otel/trace"
)

// WriteCommand is used to Write and Delete tuples. Instances may be safely shared by multiple goroutines.
type WriteCommand struct {
	logger    logger.Logger
	tracer    trace.Tracer
	datastore storage.OpenFGADatastore
}

// NewWriteCommand creates a WriteCommand with specified storage.TupleBackend to use for storage.
func NewWriteCommand(datastore storage.OpenFGADatastore, tracer trace.Tracer, logger logger.Logger) *WriteCommand {
	return &WriteCommand{
		logger:    logger,
		tracer:    tracer,
		datastore: datastore,
	}
}

// Execute deletes and writes the specified tuples. Deletes are applied first, then writes.
func (c *WriteCommand) Execute(ctx context.Context, req *openfgapb.WriteRequest) (*openfgapb.WriteResponse, error) {
	dbCallsCounter := utils.NewDBCallCounter()
	if err := c.validateTuplesets(ctx, req, dbCallsCounter); err != nil {
		utils.LogDBStats(ctx, c.logger, "Write", dbCallsCounter.GetReadCalls(), 0)
		return nil, err
	}

	utils.LogDBStats(ctx, c.logger, "Write", dbCallsCounter.GetReadCalls(), 1)
	err := c.datastore.Write(ctx, req.GetStoreId(), req.GetDeletes().GetTupleKeys(), req.GetWrites().GetTupleKeys())
	if err != nil {
		return nil, handleError(err)
	}

	return &openfgapb.WriteResponse{}, nil
}

func (c *WriteCommand) validateTuplesets(ctx context.Context, req *openfgapb.WriteRequest, dbCallsCounter utils.DBCallCounter) error {
	ctx, span := c.tracer.Start(ctx, "validateAndAuthenticateTuplesets")
	defer span.End()

	store := req.GetStoreId()
	modelID := req.GetAuthorizationModelId()
	deletes := req.GetDeletes().GetTupleKeys()
	writes := req.GetWrites().GetTupleKeys()

	if deletes == nil && writes == nil {
		return serverErrors.InvalidWriteInput
	}

	for _, tk := range writes {
<<<<<<< HEAD
		tupleUserset, err := tupleUtils.ValidateTuple(ctx, c.datastore, store, modelID, tk, dbCallsCounter)
		if err != nil {
=======
		if _, err := validation.ValidateTuple(ctx, c.datastore, store, modelID, tk, dbCallsCounter); err != nil {
			return serverErrors.HandleTupleValidateError(err)
		}
	}

	for _, tk := range deletes {
		// For delete, we only need to ensure it is well form but no need to validate whether relation exists
		if err := tupleUtils.ValidateUser(tk); err != nil {
>>>>>>> 62528d39
			return serverErrors.HandleTupleValidateError(err)
		}

		// Validate that we are not trying to write to an indirect-only relationship
		err = validateHasDirectRelationship(tupleUserset, tk)
		if err != nil {
			return err
		}
	}

	if err := c.validateNoDuplicatesAndCorrectSize(deletes, writes); err != nil {
		return err
	}

	return nil
}

// validateNoDuplicatesAndCorrectSize ensures the deletes and writes contain no duplicates and length fits.
func (c *WriteCommand) validateNoDuplicatesAndCorrectSize(deletes []*openfgapb.TupleKey, writes []*openfgapb.TupleKey) error {
	tuples := map[string]struct{}{}
	for _, tk := range deletes {
		key := tupleUtils.TupleKeyToString(tk)
		if _, ok := tuples[key]; ok {
			return serverErrors.DuplicateTupleInWrite(tk)
		}
		tuples[key] = struct{}{}
	}
	for _, tk := range writes {
		key := tupleUtils.TupleKeyToString(tk)
		if _, ok := tuples[key]; ok {
			return serverErrors.DuplicateTupleInWrite(tk)
		}
		tuples[key] = struct{}{}
	}
	if len(tuples) > c.datastore.MaxTuplesInWriteOperation() {
		return serverErrors.ExceededEntityLimit("write operations", c.datastore.MaxTuplesInWriteOperation())
	}
	return nil
}

func handleError(err error) error {
	if errors.Is(err, storage.ErrTransactionalWriteFailed) {
		return serverErrors.WriteFailedDueToInvalidInput(nil)
	} else if errors.Is(err, storage.ErrInvalidWriteInput) {
		return serverErrors.WriteFailedDueToInvalidInput(err)
	}

	return serverErrors.HandleError("", err)
}

func validateHasDirectRelationship(tupleUserset *openfgapb.Userset, tk *openfgapb.TupleKey) error {
	indirectWriteErrorReason := "Attempting to write directly to an indirect only relationship"
	switch usType := tupleUserset.Userset.(type) {
	case *openfgapb.Userset_Intersection:
		if !isDirectIntersection(usType, tk) {
			return serverErrors.HandleTupleValidateError(&tupleUtils.IndirectWriteError{Reason: indirectWriteErrorReason, TupleKey: tk})
		}

	case *openfgapb.Userset_Union:
		if !isDirectUnion(usType, tk) {
			return serverErrors.HandleTupleValidateError(&tupleUtils.IndirectWriteError{Reason: indirectWriteErrorReason, TupleKey: tk})
		}

	case *openfgapb.Userset_Difference:
		if !isDirectDifference(usType, tk) {
			return serverErrors.HandleTupleValidateError(&tupleUtils.IndirectWriteError{Reason: indirectWriteErrorReason, TupleKey: tk})
		}

	case *openfgapb.Userset_ComputedUserset:
		// if Userset.type is a ComputedUserset then we know it can't be direct
		return serverErrors.HandleTupleValidateError(&tupleUtils.IndirectWriteError{Reason: indirectWriteErrorReason, TupleKey: tk})

	case *openfgapb.Userset_TupleToUserset:
		// if Userset.type is a TupleToUserset then we know it can't be direct
		return serverErrors.HandleTupleValidateError(&tupleUtils.IndirectWriteError{Reason: indirectWriteErrorReason, TupleKey: tk})

	default:
		return nil
	}

	return nil
}

func isDirectIntersection(nodes *openfgapb.Userset_Intersection, tk *openfgapb.TupleKey) bool {
	for _, userset := range nodes.Intersection.Child {
		switch userset.Userset.(type) {
		case *openfgapb.Userset_This:
			return true

		default:
			continue
		}
	}

	return false
}

func isDirectUnion(nodes *openfgapb.Userset_Union, tk *openfgapb.TupleKey) bool {
	for _, userset := range nodes.Union.Child {
		switch userset.Userset.(type) {
		case *openfgapb.Userset_This:
			return true

		default:
			continue
		}
	}

	return false
}

func isDirectDifference(node *openfgapb.Userset_Difference, tk *openfgapb.TupleKey) bool {
	sets := []*openfgapb.Userset{node.Difference.GetBase(), node.Difference.GetSubtract()}
	for _, userset := range sets {
		switch userset.Userset.(type) {
		case *openfgapb.Userset_This:
			return true

		default:
			continue
		}
	}

	return false
}<|MERGE_RESOLUTION|>--- conflicted
+++ resolved
@@ -61,19 +61,8 @@
 	}
 
 	for _, tk := range writes {
-<<<<<<< HEAD
-		tupleUserset, err := tupleUtils.ValidateTuple(ctx, c.datastore, store, modelID, tk, dbCallsCounter)
+		tupleUserset, err := validation.ValidateTuple(ctx, c.datastore, store, modelID, tk, dbCallsCounter)
 		if err != nil {
-=======
-		if _, err := validation.ValidateTuple(ctx, c.datastore, store, modelID, tk, dbCallsCounter); err != nil {
-			return serverErrors.HandleTupleValidateError(err)
-		}
-	}
-
-	for _, tk := range deletes {
-		// For delete, we only need to ensure it is well form but no need to validate whether relation exists
-		if err := tupleUtils.ValidateUser(tk); err != nil {
->>>>>>> 62528d39
 			return serverErrors.HandleTupleValidateError(err)
 		}
 
@@ -81,6 +70,13 @@
 		err = validateHasDirectRelationship(tupleUserset, tk)
 		if err != nil {
 			return err
+		}
+	}
+
+	for _, tk := range deletes {
+		// For delete, we only need to ensure it is well form but no need to validate whether relation exists
+		if err := tupleUtils.ValidateUser(tk); err != nil {
+			return serverErrors.HandleTupleValidateError(err)
 		}
 	}
 
