--- conflicted
+++ resolved
@@ -85,15 +85,10 @@
 }
 
 type HTTPServerConfig struct {
-<<<<<<< HEAD
-	Port      int
-	TLSConfig *TLSConfig
-=======
-	Addr               int
+	Port               int
 	TLSConfig          *TLSConfig
 	CORSAllowedOrigins []string
 	CORSAllowedHeaders []string
->>>>>>> bac8ac72
 }
 
 type TLSConfig struct {
